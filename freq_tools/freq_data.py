from scipy.signal import welch
import numpy as np
import matplotlib.pyplot as plt
import allantools

class FreqData():
    def __init__(self, frequencies, duration, divide_by):
        self.mean_frequency = np.mean(frequencies)
        self.freqs = frequencies - self.mean_frequency
        self.duration = duration
        self.n_samples = len(self.freqs)
        self.sample_rate = int(self.n_samples/duration)
        self.divide_by = divide_by

    def data_to_dict(self):
        data_dict = {
            'mean_frequency' : self.mean_frequency,
            'duration' : self.duration,
            'n_samples' : self.n_samples,
            'sample_rate' : self.sample_rate,
            'frequencies' : self.freqs
        }
        return data_dict

    def asd(self):
        f, Pxx = welch(self.freqs, self.sample_rate, ('kaiser', 100), 
            nperseg=1024, scaling='density')
        return SpectralDensity(f, np.sqrt(Pxx), 
            scaling='asd', base='freq')

    def adev(self, scaling=780e-9/2.99e8):
        freqs = np.array(self.freqs)*scaling
        tau_max = np.log10(len(self.freqs))
        taus = np.logspace(0,tau_max)/self.sample_rate
        (taus, adev, adeverror, _) = allantools.adev(freqs, data_type='freq',
             rate=self.sample_rate, taus=taus)
        return taus, adev, adeverror

    def plot_time_record(self):
        t = np.linspace(0,self.duration,num=self.n_samples)
        fig, ax = plt.subplots()
        ax.plot(t, self.freqs, 
            label = 'Mean frequency: ({}+/-{}) MHz'.format(
                self.mean_frequency*1e-6,
                np.std(self.freqs)*1e-6
                )
            )
        ax.set_xlabel('time t (s)')
        ax.set_ylabel('frequency deviation (Hz)')
        ax.legend()
        plt.grid(b='on', which = 'minor', axis = 'both')
        plt.box(on='on')
        return fig, ax
    
<<<<<<< HEAD
=======
    def plot_asd(self, fig_ax=None):
        fig, ax = plt.subplots()
        asd = self.asd()
        ax.loglog(asd[0], asd[1])
        ax.set_xlabel('Frequency / Hz')
        ax.set_ylabel(r'Frequency noise ASD  / $Hz/\sqrt{Hz}$')
        plt.grid(True, which = 'both', ls = '-')
        return fig, ax

>>>>>>> 0440ac44
    def plot_adev(self):
        taus, adev, adeverror = self.adev()
        fig, ax = plt.subplots()
        ax.set_yscale('log')
        ax.set_xscale('log')
        ax.errorbar(taus, adev, yerr=adeverror)
        ax.set_xlabel('Averaging time t (s)')
        ax.set_ylabel(r'Allan deviation $\sigma_y(t)$')
        plt.grid(b='on', which = 'minor', axis = 'both')
        plt.box(on='on')
        return fig, ax


class SpectralDensity():

    def __init__(self, freqs, density, scaling='asd', base='freq'):
        
        self.scaling = scaling
        self.base = base
        self.freqs = freqs

        # only one representation of the spectral density is set, the rest is
        # calculated when needed
        attr = '{}_{}'.format(scaling, base)
        setattr(self, '_'+attr, density)
        self._alias_density()

    def _alias_density(self):
        # aliasing based on scaling and base
        attr = '{}_{}'.format(self.scaling, self.base)
        self.density = getattr(self, attr)

    @property
    def base(self):
        return self._base
    @base.setter
    def base(self, base):
        assert base in ['freq', 'phase']
        self._base = base

    @property
    def scaling(self):
        return self._scaling
    @scaling.setter
    def scaling(self, scaling):
        assert scaling in ['asd', 'psd']
        self._scaling = scaling

    @property
    def asd_freq(self):
        if not hasattr(self, '_asd_freq'):
            self._asd_freq = 2 * np.pi * f * self._asd_phase
        return self._asd_freq

    @property
    def asd_phase(self):
        if not hasattr(self, '_asd_phase'):
            self._asd_phase = np.sqrt(self.psd_phase)
        return self._asd_phase

    @property
    def psd_freq(self):
        if not hasattr(self, '_psd_freq'):
            self._psd_freq = self.asd_freq**2 
        return self._psd_freq            

    @property
    def psd_phase(self):
        if not hasattr(self, '_psd_phase'):
            self._psd_phase = self.psd_freq / (4 *  np.pi**2 * self.freqs**2)
        return self._psd_phase

    def plot(self):
        fig, ax = plt.subplots()
        ax.loglog(self.freqs, self.density)
        ax.set_xlabel('Time / s')
        ax.set_ylabel('Frequency / Hz')
        plt.grid(True, which = 'both', ls = '-')
        return fig, ax
<|MERGE_RESOLUTION|>--- conflicted
+++ resolved
@@ -1,145 +1,133 @@
-from scipy.signal import welch
-import numpy as np
-import matplotlib.pyplot as plt
-import allantools
-
-class FreqData():
-    def __init__(self, frequencies, duration, divide_by):
-        self.mean_frequency = np.mean(frequencies)
-        self.freqs = frequencies - self.mean_frequency
-        self.duration = duration
-        self.n_samples = len(self.freqs)
-        self.sample_rate = int(self.n_samples/duration)
-        self.divide_by = divide_by
-
-    def data_to_dict(self):
-        data_dict = {
-            'mean_frequency' : self.mean_frequency,
-            'duration' : self.duration,
-            'n_samples' : self.n_samples,
-            'sample_rate' : self.sample_rate,
-            'frequencies' : self.freqs
-        }
-        return data_dict
-
-    def asd(self):
-        f, Pxx = welch(self.freqs, self.sample_rate, ('kaiser', 100), 
-            nperseg=1024, scaling='density')
-        return SpectralDensity(f, np.sqrt(Pxx), 
-            scaling='asd', base='freq')
-
-    def adev(self, scaling=780e-9/2.99e8):
-        freqs = np.array(self.freqs)*scaling
-        tau_max = np.log10(len(self.freqs))
-        taus = np.logspace(0,tau_max)/self.sample_rate
-        (taus, adev, adeverror, _) = allantools.adev(freqs, data_type='freq',
-             rate=self.sample_rate, taus=taus)
-        return taus, adev, adeverror
-
-    def plot_time_record(self):
-        t = np.linspace(0,self.duration,num=self.n_samples)
-        fig, ax = plt.subplots()
-        ax.plot(t, self.freqs, 
-            label = 'Mean frequency: ({}+/-{}) MHz'.format(
-                self.mean_frequency*1e-6,
-                np.std(self.freqs)*1e-6
-                )
-            )
-        ax.set_xlabel('time t (s)')
-        ax.set_ylabel('frequency deviation (Hz)')
-        ax.legend()
-        plt.grid(b='on', which = 'minor', axis = 'both')
-        plt.box(on='on')
-        return fig, ax
-    
-<<<<<<< HEAD
-=======
-    def plot_asd(self, fig_ax=None):
-        fig, ax = plt.subplots()
-        asd = self.asd()
-        ax.loglog(asd[0], asd[1])
-        ax.set_xlabel('Frequency / Hz')
-        ax.set_ylabel(r'Frequency noise ASD  / $Hz/\sqrt{Hz}$')
-        plt.grid(True, which = 'both', ls = '-')
-        return fig, ax
-
->>>>>>> 0440ac44
-    def plot_adev(self):
-        taus, adev, adeverror = self.adev()
-        fig, ax = plt.subplots()
-        ax.set_yscale('log')
-        ax.set_xscale('log')
-        ax.errorbar(taus, adev, yerr=adeverror)
-        ax.set_xlabel('Averaging time t (s)')
-        ax.set_ylabel(r'Allan deviation $\sigma_y(t)$')
-        plt.grid(b='on', which = 'minor', axis = 'both')
-        plt.box(on='on')
-        return fig, ax
-
-
-class SpectralDensity():
-
-    def __init__(self, freqs, density, scaling='asd', base='freq'):
-        
-        self.scaling = scaling
-        self.base = base
-        self.freqs = freqs
-
-        # only one representation of the spectral density is set, the rest is
-        # calculated when needed
-        attr = '{}_{}'.format(scaling, base)
-        setattr(self, '_'+attr, density)
-        self._alias_density()
-
-    def _alias_density(self):
-        # aliasing based on scaling and base
-        attr = '{}_{}'.format(self.scaling, self.base)
-        self.density = getattr(self, attr)
-
-    @property
-    def base(self):
-        return self._base
-    @base.setter
-    def base(self, base):
-        assert base in ['freq', 'phase']
-        self._base = base
-
-    @property
-    def scaling(self):
-        return self._scaling
-    @scaling.setter
-    def scaling(self, scaling):
-        assert scaling in ['asd', 'psd']
-        self._scaling = scaling
-
-    @property
-    def asd_freq(self):
-        if not hasattr(self, '_asd_freq'):
-            self._asd_freq = 2 * np.pi * f * self._asd_phase
-        return self._asd_freq
-
-    @property
-    def asd_phase(self):
-        if not hasattr(self, '_asd_phase'):
-            self._asd_phase = np.sqrt(self.psd_phase)
-        return self._asd_phase
-
-    @property
-    def psd_freq(self):
-        if not hasattr(self, '_psd_freq'):
-            self._psd_freq = self.asd_freq**2 
-        return self._psd_freq            
-
-    @property
-    def psd_phase(self):
-        if not hasattr(self, '_psd_phase'):
-            self._psd_phase = self.psd_freq / (4 *  np.pi**2 * self.freqs**2)
-        return self._psd_phase
-
-    def plot(self):
-        fig, ax = plt.subplots()
-        ax.loglog(self.freqs, self.density)
-        ax.set_xlabel('Time / s')
-        ax.set_ylabel('Frequency / Hz')
-        plt.grid(True, which = 'both', ls = '-')
-        return fig, ax
+from scipy.signal import welch
+import numpy as np
+import matplotlib.pyplot as plt
+import allantools
+
+class FreqData():
+    def __init__(self, frequencies, duration, divide_by):
+        self.mean_frequency = np.mean(frequencies)
+        self.freqs = frequencies - self.mean_frequency
+        self.duration = duration
+        self.n_samples = len(self.freqs)
+        self.sample_rate = int(self.n_samples/duration)
+        self.divide_by = divide_by
+
+    def data_to_dict(self):
+        data_dict = {
+            'mean_frequency' : self.mean_frequency,
+            'duration' : self.duration,
+            'n_samples' : self.n_samples,
+            'sample_rate' : self.sample_rate,
+            'frequencies' : self.freqs
+        }
+        return data_dict
+
+    def asd(self):
+        f, Pxx = welch(self.freqs, self.sample_rate, ('kaiser', 100), 
+            nperseg=1024, scaling='density')
+        return SpectralDensity(f, np.sqrt(Pxx), 
+            scaling='asd', base='freq')
+
+    def adev(self, scaling=780e-9/2.99e8):
+        freqs = np.array(self.freqs)*scaling
+        tau_max = np.log10(len(self.freqs))
+        taus = np.logspace(0,tau_max)/self.sample_rate
+        (taus, adev, adeverror, _) = allantools.adev(freqs, data_type='freq',
+             rate=self.sample_rate, taus=taus)
+        return taus, adev, adeverror
+
+    def plot_time_record(self):
+        t = np.linspace(0,self.duration,num=self.n_samples)
+        fig, ax = plt.subplots()
+        ax.plot(t, self.freqs, 
+            label = 'Mean frequency: ({}+/-{}) MHz'.format(
+                self.mean_frequency*1e-6,
+                np.std(self.freqs)*1e-6
+                )
+            )
+        ax.set_xlabel('time t (s)')
+        ax.set_ylabel('frequency deviation (Hz)')
+        ax.legend()
+        plt.grid(b='on', which = 'minor', axis = 'both')
+        plt.box(on='on')
+        return fig, ax
+
+    def plot_adev(self):
+        taus, adev, adeverror = self.adev()
+        fig, ax = plt.subplots()
+        ax.set_yscale('log')
+        ax.set_xscale('log')
+        ax.errorbar(taus, adev, yerr=adeverror)
+        ax.set_xlabel('Averaging time t (s)')
+        ax.set_ylabel(r'Allan deviation $\sigma_y(t)$')
+        plt.grid(b='on', which = 'minor', axis = 'both')
+        plt.box(on='on')
+        return fig, ax
+
+
+class SpectralDensity():
+
+    def __init__(self, freqs, density, scaling='asd', base='freq'):
+        
+        self.scaling = scaling
+        self.base = base
+        self.freqs = freqs
+
+        # only one representation of the spectral density is set, the rest is
+        # calculated when needed
+        attr = '{}_{}'.format(scaling, base)
+        setattr(self, '_'+attr, density)
+        self._alias_density()
+
+    def _alias_density(self):
+        # aliasing based on scaling and base
+        attr = '{}_{}'.format(self.scaling, self.base)
+        self.density = getattr(self, attr)
+
+    @property
+    def base(self):
+        return self._base
+    @base.setter
+    def base(self, base):
+        assert base in ['freq', 'phase']
+        self._base = base
+
+    @property
+    def scaling(self):
+        return self._scaling
+    @scaling.setter
+    def scaling(self, scaling):
+        assert scaling in ['asd', 'psd']
+        self._scaling = scaling
+
+    @property
+    def asd_freq(self):
+        if not hasattr(self, '_asd_freq'):
+            self._asd_freq = 2 * np.pi * f * self._asd_phase
+        return self._asd_freq
+
+    @property
+    def asd_phase(self):
+        if not hasattr(self, '_asd_phase'):
+            self._asd_phase = np.sqrt(self.psd_phase)
+        return self._asd_phase
+
+    @property
+    def psd_freq(self):
+        if not hasattr(self, '_psd_freq'):
+            self._psd_freq = self.asd_freq**2 
+        return self._psd_freq            
+
+    @property
+    def psd_phase(self):
+        if not hasattr(self, '_psd_phase'):
+            self._psd_phase = self.psd_freq / (4 *  np.pi**2 * self.freqs**2)
+        return self._psd_phase
+
+    def plot(self):
+        fig, ax = plt.subplots()
+        ax.loglog(self.freqs, self.density)
+        ax.set_xlabel('Time / s')
+        ax.set_ylabel('Frequency / Hz')
+        plt.grid(True, which = 'both', ls = '-')
+        return fig, ax